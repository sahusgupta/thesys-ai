--- conflicted
+++ resolved
@@ -634,9 +634,6 @@
 
     def __del__(self):
         """Clean up database connection when the object is destroyed."""
-<<<<<<< HEAD
-        pass
-=======
         if self.db_conn and not self.db_conn.closed:
             self.db_conn.close()
 
@@ -711,5 +708,4 @@
 
         except Exception as e:
             self.logger.error(f"Error generating presigned URL for file {file_id}: {e}", exc_info=True)
-            return None
->>>>>>> bc4da08e
+            return None