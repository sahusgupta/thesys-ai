--- conflicted
+++ resolved
@@ -11,13 +11,8 @@
 import Home from './pages/Home';
 import Search from './pages/Search';
 import Settings from './pages/Settings';
-<<<<<<< HEAD
 import Profile from './pages/Profile';
-=======
-import Login from './pages/Login';
-import SignUp from './pages/Signup';
 import PaperSearch from './pages/PaperSearch';
->>>>>>> f84fb69d
 
 function App() {
   return (
